--- conflicted
+++ resolved
@@ -292,20 +292,14 @@
 | Property | Description |
 | --- | --- |
 | data-type | Sets media type. Possible values: `html`,`iframe`,`youtube`. |
-<<<<<<< HEAD
-=======
 | data-id | Required for youtube media type. |
->>>>>>> 7671d4a3
 | data-target | Can be used to set target for "iframe" and "html" types. |
 | data-group | Set custom group |
 | data-width | Set container width for iframe or youtube types.  |
 | data-height | Set container height for iframe or youtube types. |
 | data-controls | Indicates whether the video player controls are displayed: 0 do not display and 1 display controls in the player. |
-<<<<<<< HEAD
-=======
 | data-allow | Allows to set allow attribute on iframes. |
 | data-srcset | Allows to have Responsive image or retina images  |
->>>>>>> 7671d4a3
 
 ## API
 
