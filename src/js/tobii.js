--- conflicted
+++ resolved
@@ -874,15 +874,9 @@
       updateLightbox('left')
       cleanup(groups[activeGroup].currentIndex + 1)
       preload(groups[activeGroup].currentIndex - 1)
-<<<<<<< HEAD
-=======
-
-      if (callback) {
-        callback.call(this)
-      }
-      lightbox.dispatchEvent(new Event('tobii-prev'))
->>>>>>> 9cd7a364
-    }
+    }
+
+    lightbox.dispatchEvent(new Event('tobii-prev'))
   }
 
   /**
@@ -901,9 +895,10 @@
       cleanup(groups[activeGroup].currentIndex - 1)
       preload(groups[activeGroup].currentIndex + 1)
     }
-  }
-
-<<<<<<< HEAD
+
+    lightbox.dispatchEvent(new Event('tobii-next'))
+  }
+
   /**
    * Select a group
    *
@@ -912,12 +907,6 @@
   const selectGroup = function selectGroup (name) {
     if (isOpen()) {
       throw new Error('Ups, I\'m open.')
-=======
-      if (callback) {
-        callback.call(this)
-      }
-      lightbox.dispatchEvent(new Event('tobii-next'))
->>>>>>> 9cd7a364
     }
 
     if (!name) {
@@ -1542,11 +1531,8 @@
     destroy: destroy,
     isOpen: isOpen,
     currentSlide: currentSlide,
-<<<<<<< HEAD
     select: select,
-=======
     count: count,
->>>>>>> 9cd7a364
     selectGroup: selectGroup,
     currentGroup: currentGroup
   }
